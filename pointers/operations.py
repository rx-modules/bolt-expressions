--- conflicted
+++ resolved
@@ -145,7 +145,6 @@
         *former_nodes, former_var = self.former.unroll()
         *latter_nodes, latter_var = self.latter.unroll()
 
-<<<<<<< HEAD
         yield from former_nodes[:-1]
         yield from latter_nodes[:-1]
 
@@ -154,17 +153,6 @@
             yield Set.create(temp_var, former_nodes.pop())
             yield self.__class__.create(temp_var, latter_nodes.pop())
             yield temp_var
-=======
-        current_var = TempScoreSource.create()
-
-        yield from former_nodes
-        yield from latter_nodes
-
-        if type(self) is not Set:
-            yield Set.create(current_var, former_var)
-            yield self.__class__.create(current_var, latter_var)
-            yield current_var
->>>>>>> 7a0bf67f
         else:
             yield Set.create(former_var, latter_var)
 
