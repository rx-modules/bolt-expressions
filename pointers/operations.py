from dataclasses import dataclass, field
<<<<<<< HEAD
from typing import Optional, Union, List
=======
from typing import Union, Dict, List
>>>>>>> 32f28989
from beet import Context

GenericValue = Union["ScoreSource", int]

@dataclass
class ExpressionNode:    
    def __add__(self, other: "ExpressionNode"):
        # print(f"Adding {self} by {other}")
        return Add(self, other)
        
    def __sub__(self, other: "ExpressionNode"):
        # print(f"Subtracting {self} by {other}")
        return Subtract(self, other)
        
    def __mul__(self, other: "ExpressionNode"):
        # print(f"Multiplying {self} by {other}")
        return Multiply(self, other)
        
    def __truediv__(self, other: "ExpressionNode"):
        # print(f"Dividing {self} by {other}")
        return Divide(self, other)
        
    def __mod__(self, other: "ExpressionNode"):
        # print(f"Modulus {self} by {other}")
        return Modulus(self, other)


@dataclass
class ScoreSource(ExpressionNode):
    scoreholder: str
    objective: str

<<<<<<< HEAD
    def __str__(self):
        return f"{self.scoreholder} {self.objective}"
=======
    def __eq__(self, other: "ScoreSource"):
        if not isinstance(other, ScoreSource): return False
        return self.scoreholder == other.scoreholder and \
               self.objective == other.objective

    def __ne__(self, other: "ScoreSource"):
        return not self.__eq__(other)

@dataclass
class ExpressionContext:
    tempObjective: str
    constObjective: str
    outputSource: ScoreSource = None
    canUseOutput: bool = False
    constants: Dict[ScoreSource, int] = field(default_factory=dict)
    commands: List[str] = field(default_factory=list)
    prefix: str = '$temp'
    current_id: int = 0

    def __post_init__(self):
        self.canUseOutput = self.outputSource != None

    #def generateConstants(self):
    #    commands = Array.from(self.commands);
    #    self.commands = [];
    #    for source, value in self.constants.items():
    #        self.setLiteral(source, new Literal(value));
    #    output = self.commands;
    #    self.commands = commands;
    #    return output;

    def generateDummyName(self):
        self.current_id += 1
        return self.prefix + str(self.current_id)

    def createNamedSource(self, scoreholder: str, objective: str):
        return ScoreSource(scoreholder, objective)

    def createDummySource(self):
        name = self.generateDummyName()
        return self.createNamedSource(name, self.tempObjective)

    def createConstantSource(self, value: int):
        name = f"#{value}"
        source = self.createNamedSource(name, self.constObjective)
        #FIXME ScoreSource not hashable, might use a Map
        #self.constants[source] = value
        return source

    def createSource(self, reference: ScoreSource = None):
        if self.canUseOutput:
            self.canUseOutput = False # can use output only once
            # if provided a reference, init output source with reference's value
            # only if they're not equal (same scoreholder/objective)
            if reference != None and reference != self.outputSource:
                self.operateScore(self.outputSource, '=', reference)
            return self.outputSource
        # should create dummy source instead
        dummy = self.createDummySource()
        if reference != None: self.operateScore(dummy, '=', reference)
        return dummy

    def setLiteral(self, source: ScoreSource, value: int):
        cmd = f"scoreboard players set {source.scoreholder} {source.objective} {value}"
        self.commands.append(cmd)

    def addLiteral(self, source: ScoreSource, value: int):
        cmd = f"scoreboard players add {source.scoreholder} {source.objective} {value}"
        self.commands.append(cmd)

    def subtractLiteral(self, source: ScoreSource, value: int):
        cmd = f"scoreboard players remove {source.scoreholder} {source.objective} {value}"
        self.commands.append(cmd)

    def operateScore(self, target: ScoreSource, operation: str, source: ScoreSource):
        cmd = f"scoreboard players operation {target.scoreholder} {target.objective} {operation} {source.scoreholder} {source.objective}"
        self.commands.append(cmd)

    #def setScoreFromData(self, target: ScoreSource, source: DataSource):
    #    { target: tgt, objective: obj} = target
    #    cmd = f"execute store result score {tgt} {obj} run data get {source.type} {source.target} {source.path}"
    #    this.commands.append(cmd)
    #

>>>>>>> 32f28989

@dataclass
class Operation(ExpressionNode):
    former: Union["Operation", ScoreSource]
    latter: Union["Operation", GenericValue]

    operation: str = field(default="scoreboard players operation {former} {operand} {latter}", repr=False)
    
    def resolve(self):
        return self.operation.format(former=self.former, operand=self.operand, latter=self.latter)
    
    def __post_init__(self):
        # TODO: add score to init file
        # TODO: use generic integer obj / something from config
        if type(self.latter) is int:
            self.latter = ScoreSource(f"${self.latter}", "rx.int")

<<<<<<< HEAD
class Set(Operation):
    operand: str = "="

class Add(Operation):
    operand: str = "+="

class Subtract(Operation):
    operand: str = "-="

class Multiply(Operation):
    operand: str = "*="

class Divide(Operation):
    operand: str = "/="

class Modulus(Operation):
    operand: str = "%="
=======
    def resolveNode(self, term: ExpressionNode, exp: ExpressionContext, readOnly=False) -> ScoreSource:
        if isinstance(term, int):
            return exp.createConstantSource(term)
        if isinstance(term, ScoreSource):
            if readOnly: return term # doesnt need to create a dummy score
            return exp.createSource(term)
        return term.resolve(exp)

    def resolve(self, exp: ExpressionContext, operator: str) -> ScoreSource:
        result = self.resolveNode(self.former, exp)
        latter = self.resolveNode(self.latter, exp, True)
        exp.operateScore(result, operator, latter)
        return result

class Add(Operation):
    def resolve(self, exp: ExpressionContext):
        if isinstance(self.former, int):
            result = self.resolveNode(self.latter, exp)
            exp.addLiteral(result, self.former)
            return result
        if isinstance(self.latter, int):
            result = self.resolveNode(self.former, exp)
            exp.addLiteral(result, self.latter)
            return result
        return super().resolve(exp, '+=')

class Subtract(Operation):
    def resolve(self, exp: ExpressionContext):
        if isinstance(self.former, int):
            result = exp.createSource()
            latter = self.resolveNode(self.latter, exp, True)
            exp.setLiteral(result, self.former)
            exp.operateScore(result, '-=', latter)
            return result
        if isinstance(self.latter, int):
            result = self.resolveNode(self.former, exp)
            exp.subtractLiteral(result, self.latter)
            return result
        return super().resolve(exp, '-=')

class Multiply(Operation):
    def resolve(self, exp: ExpressionContext):
        if isinstance(self.former, int):
            result = self.resolveNode(self.latter, exp)
            former = exp.createConstantSource(self.former)
            exp.operateScore(result, '*=', former)
            return result
        return super().resolve(exp, '*=')
class Divide(Operation):
    def resolve(self, exp: ExpressionContext):
        if isinstance(self.former, int):
            result = exp.createSource()
            latter = self.resolveNode(self.latter, exp, True)
            exp.setLiteral(result, self.former)
            exp.operateScore(result, '/=', latter)
            return result
        return super().resolve(exp, '/=')
class Modulus(Operation):
    def resolve(self, exp: ExpressionContext):
        if isinstance(self.former, int):
            result = exp.createSource()
            latter = self.resolveNode(self.latter, exp, True)
            exp.setLiteral(result, self.former)
            exp.operateScore(result, '%=', latter)
            return result
        return super().resolve(exp, '/=')
>>>>>>> 32f28989


@dataclass
class Score:
    ctx: Context = field(repr=False)
    objective: str

    def __getitem__(self, scoreholder: str) -> ExpressionNode:
        return ScoreSource(scoreholder, self.objective)
    
<<<<<<< HEAD
    def __setitem__(self, scoreholder: str, value: Union[Operation, GenericValue]):
        # print(f"Setting {self} to {value}")
        
        cmds = self.resolve(Set(self.__getitem__(scoreholder), value))
        print('\n'.join(cmds))
        print()

    def resolve(self, root: Union[ExpressionNode, int]) -> List[str]:
        if isinstance(root, Operation):
            yield from self.resolve(root.former)
            yield from self.resolve(root.latter)
            yield root.resolve()


=======
    def __setitem__(self, scoreholder: str, value: Union[ExpressionNode, GenericValue]):
        print(f"Setting {self[scoreholder]} to {value}")
        output = self[scoreholder]
        exp = ExpressionContext('temp', 'const', output)
        if isinstance(value, Operation): value.resolve(exp)
        elif isinstance(value, int): exp.setLiteral(output, value)
        elif isinstance(value, ScoreSource): exp.operateScore(output, '=', value)
        else: raise ValueError(f"Invalid expression argument of type {type(value)}.")
        print("\nGENERATED:")
        for cmd in exp.commands:
            print(cmd)
>>>>>>> 32f28989

# myself = Score("@s", "temp")
# value = Score("#value", "temp")
# myself += value * 2 + (myself * 2)<|MERGE_RESOLUTION|>--- conflicted
+++ resolved
@@ -1,9 +1,5 @@
 from dataclasses import dataclass, field
-<<<<<<< HEAD
-from typing import Optional, Union, List
-=======
-from typing import Union, Dict, List
->>>>>>> 32f28989
+from typing import Optional, Union, Dict, List
 from beet import Context
 
 GenericValue = Union["ScoreSource", int]
@@ -31,22 +27,13 @@
         return Modulus(self, other)
 
 
-@dataclass
+@dataclass(frozen=True)
 class ScoreSource(ExpressionNode):
     scoreholder: str
     objective: str
 
-<<<<<<< HEAD
     def __str__(self):
         return f"{self.scoreholder} {self.objective}"
-=======
-    def __eq__(self, other: "ScoreSource"):
-        if not isinstance(other, ScoreSource): return False
-        return self.scoreholder == other.scoreholder and \
-               self.objective == other.objective
-
-    def __ne__(self, other: "ScoreSource"):
-        return not self.__eq__(other)
 
 @dataclass
 class ExpressionContext:
@@ -124,8 +111,6 @@
     #    this.commands.append(cmd)
     #
 
->>>>>>> 32f28989
-
 @dataclass
 class Operation(ExpressionNode):
     former: Union["Operation", ScoreSource]
@@ -142,25 +127,6 @@
         if type(self.latter) is int:
             self.latter = ScoreSource(f"${self.latter}", "rx.int")
 
-<<<<<<< HEAD
-class Set(Operation):
-    operand: str = "="
-
-class Add(Operation):
-    operand: str = "+="
-
-class Subtract(Operation):
-    operand: str = "-="
-
-class Multiply(Operation):
-    operand: str = "*="
-
-class Divide(Operation):
-    operand: str = "/="
-
-class Modulus(Operation):
-    operand: str = "%="
-=======
     def resolveNode(self, term: ExpressionNode, exp: ExpressionContext, readOnly=False) -> ScoreSource:
         if isinstance(term, int):
             return exp.createConstantSource(term)
@@ -227,7 +193,6 @@
             exp.operateScore(result, '%=', latter)
             return result
         return super().resolve(exp, '/=')
->>>>>>> 32f28989
 
 
 @dataclass
@@ -238,7 +203,6 @@
     def __getitem__(self, scoreholder: str) -> ExpressionNode:
         return ScoreSource(scoreholder, self.objective)
     
-<<<<<<< HEAD
     def __setitem__(self, scoreholder: str, value: Union[Operation, GenericValue]):
         # print(f"Setting {self} to {value}")
         
@@ -253,7 +217,6 @@
             yield root.resolve()
 
 
-=======
     def __setitem__(self, scoreholder: str, value: Union[ExpressionNode, GenericValue]):
         print(f"Setting {self[scoreholder]} to {value}")
         output = self[scoreholder]
@@ -265,7 +228,6 @@
         print("\nGENERATED:")
         for cmd in exp.commands:
             print(cmd)
->>>>>>> 32f28989
 
 # myself = Score("@s", "temp")
 # value = Score("#value", "temp")
